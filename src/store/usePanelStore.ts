import { create } from 'zustand';
import { createClient } from '@/lib/supabase/client';
import { persist, createJSONStorage } from 'zustand/middleware';
import type{ Annotation } from '@anaralabs/lector';

// Memory cache for large data
interface MemoryCache {
  content: Record<string, string>;
  pdfHighlights: Record<string, Annotation[]>;
}

// Panel visibility control
interface PanelVisibility {
  showMiddlePanel: boolean;
  showRightPanel: boolean;
}

// Unified Tab type for UI
export interface Tab {
  id: string;
  name: string;
  type: 'pdf' | 'note';
  pdfUrl?: string;
  content?: string;
}

// Shape of the panel store
interface PanelStore {
  /* State */
  activePageId: string | null;
  leftActiveTabId: string;
  middleActiveTabId: string;
  isLoading: boolean;
  error: string | null;
  pageTabs: Record<
    string,
    { leftPanelTabs: Tab[]; middlePanelTabs: Tab[] }
  >;
  memoryCache: MemoryCache;
  panelVisibility: Record<string, PanelVisibility>;

  /* State setters */
  setActivePageId: (pageId: string) => void;
  setLeftActiveTabId: (tabId: string) => void;
  setMiddleActiveTabId: (tabId: string) => void;
  setLoading: (loading: boolean) => void;
  setError: (error: string | null) => void;
  clearError: () => void;
  setContent: (tabId: string, content: string) => void;
  setPdfHighlights: (tabId: string, highlights: Annotation[]) => void;
  setPanelVisibility: (pageId: string, visibility: PanelVisibility) => void;

  /* Getters */
  getLeftPanelTabs: () => Tab[];
  getMiddlePanelTabs: () => Tab[];
  getContent: (tabId: string) => string | undefined;
  getPdfHighlights: (tabId: string) => Annotation[] | undefined;
  getPanelVisibility: (pageId: string) => PanelVisibility;

  /* Side effects */
  addTab: (
    pageId: string,
    pageType: 'pdf' | 'note',
    panel: 'left' | 'middle'
  ) => Promise<void>;
  removeTab: (
    tabId: string,
    panel: 'left' | 'middle'
  ) => void;
}

/**
 * Fetches and normalizes page data from Supabase
 * 
 * This function retrieves PDF or Note data from Supabase using the provided ID.
 * It includes comprehensive error handling for common database query issues:
 * 
 * 1. ID not found - When no records match the provided ID
 * 2. Duplicate IDs - When multiple records share the same ID (database integrity issue)
 * 3. Missing required fields - When critical fields like pdf_url are missing
 * 4. Database connection errors - When Supabase operations fail
 * 
 * TROUBLESHOOTING:
 * - If you see "not found" errors: Verify the ID exists in the database
 * - If you see "multiple found" errors: Check database for duplicate entries with same ID
 * - If you see empty error objects ({}): Check Supabase connection and permissions
 * 
 * @param pageId - The unique identifier of the PDF or Note to fetch
 * @param pageType - The type of resource to fetch ('pdf' or 'note')
 * @returns Promise<Tab> - Normalized tab data including all required fields
 * @throws Error with descriptive message when fetch fails
 */
async function fetchPageData(
  pageId: string,
  pageType: 'pdf' | 'note'
): Promise<Tab> {
  try {
    const supabase = createClient();
    
    if (pageType === 'pdf') {
      // First retrieve all matching records to better diagnose issues
      const { data: allMatches, error: matchError } = await supabase
        .from('pdfs')
        .select('id,name,pdf_url')
        .eq('id', pageId);
        
      if (matchError) {
        console.error('Supabase PDF query error:', matchError);
        throw new Error(`Database error while searching for PDF: ${matchError.message || 'Unknown error'}`);
      }
      
      // Handle the cases of no matches or multiple matches explicitly
      if (!allMatches || allMatches.length === 0) {
        console.error(`No PDF found with ID "${pageId}"`);
        throw new Error(`PDF with ID "${pageId}" not found. Verify the ID is correct and the PDF exists in the database.`);
      }
      
      if (allMatches.length > 1) {
        console.error(`Multiple PDFs (${allMatches.length}) found with the same ID "${pageId}"`);
        throw new Error(`Database integrity error: Multiple PDFs found with ID "${pageId}". Please contact the database administrator.`);
      }
      
      // If we get here, we have exactly one match
      const data = allMatches[0];
      
      if (!data.pdf_url) {
        throw new Error(`PDF URL is missing for PDF with ID "${pageId}"`);
      }
      
      return {
        id: data.id,
        name: data.name,
        type: 'pdf',
        pdfUrl: data.pdf_url,
      };
    }

    // First retrieve all matching records to better diagnose issues
    const { data: allMatches, error: matchError } = await supabase
      .from('notes')
      .select('id,name,content')
      .eq('id', pageId);
      
    if (matchError) {
      console.error('Supabase Note query error:', matchError);
      throw new Error(`Database error while searching for Note: ${matchError.message || 'Unknown error'}`);
    }
    
    // Handle the cases of no matches or multiple matches explicitly
    if (!allMatches || allMatches.length === 0) {
      console.error(`No Note found with ID "${pageId}"`);
      throw new Error(`Note with ID "${pageId}" not found. Verify the ID is correct and the note exists in the database.`);
    }
    
    if (allMatches.length > 1) {
      console.error(`Multiple Notes (${allMatches.length}) found with the same ID "${pageId}"`);
      throw new Error(`Database integrity error: Multiple Notes found with ID "${pageId}". Please contact the database administrator.`);
    }
    
    // If we get here, we have exactly one match
    const data = allMatches[0];
    
    return {
      id: data.id,
      name: data.name,
      type: 'note',
      content: data.content || '', // Ensure content is never undefined
    };
  } catch (err) {
    // Rethrow with more context if it's not already an Error object
    if (err instanceof Error) {
      throw err;
    }
    throw new Error(`Error fetching ${pageType} with ID "${pageId}": ${String(err)}`);
  }
<<<<<<< HEAD

  const { data, error } = await supabase
    .from('notes')
    .select('id,name')
    .eq('id', pageId)
    .single();
  if (error || !data) throw error || new Error('Note not found');
  return {
    id: data.id,
    name: data.name,
    type: 'note',
  };
=======
>>>>>>> 26cb9295
}

type PersistedState = Pick<PanelStore, 'pageTabs' | 'activePageId' | 'leftActiveTabId' | 'panelVisibility'>;

export const usePanelStore = create(
  persist<PanelStore, [], [], PersistedState>(
    (set, get) => ({
    /* Initial State */
    activePageId: null,
    leftActiveTabId: "",
    middleActiveTabId: "",
    isLoading: false,
    error: null,
    pageTabs: {},
    panelVisibility: {},
    memoryCache: {
      content: {},
      pdfHighlights: {},
    },

    /* State setters */
    setActivePageId: (pageId) => set({ activePageId: pageId }),
    setLeftActiveTabId: (tabId) => set({ leftActiveTabId: tabId }),
    setMiddleActiveTabId: (tabId) => set({ middleActiveTabId: tabId }),
    setLoading: (loading) => set({ isLoading: loading }),
    setError: (error) => set({ error }),
    clearError: () => set({ error: null }),
    setContent: (tabId, content) =>
      set((state) => ({
        memoryCache: {
          ...state.memoryCache,
          content: {
            ...state.memoryCache.content,
            [tabId]: content,
          },
        },
      })),
    setPdfHighlights: (tabId, highlights) => 
      set((state) => ({
        memoryCache: {
          ...state.memoryCache,
          pdfHighlights: {
            ...state.memoryCache.pdfHighlights,
            [tabId]: highlights,
          },
        },
      })),
    setPanelVisibility: (pageId, visibility) =>
      set((state) => ({
        panelVisibility: {
          ...state.panelVisibility,
          [pageId]: visibility,
        },
      })),

    /* Getters for current active page */
    getLeftPanelTabs: () => {
      const activeId = get().activePageId;
      if(!activeId) {
        return [];
      }
      const leftPanelTabs = get().pageTabs[activeId]?.leftPanelTabs ?? [];
      return leftPanelTabs;
    },
    getMiddlePanelTabs: () => {
      const pageId = get().activePageId;
      return pageId
        ? get().pageTabs[pageId]?.middlePanelTabs ?? []
        : [];
    },
    getContent: (tabId) => get().memoryCache.content[tabId],
    getPdfHighlights: (tabId) => get().memoryCache.pdfHighlights[tabId],
    getPanelVisibility: (pageId) => {
      // Default to only showing left panel, with middle and right panels hidden
      return get().panelVisibility[pageId] || { showMiddlePanel: false, showRightPanel: false };
    },

    /* Unified add/remove tab methods */
    addTab: async (pageId, pageType, panel) => {
      set({ isLoading: true, error: null });
      try {
        const activePageId = get().activePageId;
        if (!activePageId) {
          throw new Error('No active page selected. Please select a page before adding tabs.');
        }

        // Check if tab already exists in the specified panel
        const existing = get().pageTabs[activePageId] || {
          leftPanelTabs: [],
          middlePanelTabs: [],
        };
        
        const tabExists = panel === 'left' 
          ? existing.leftPanelTabs.some(tab => tab.id === pageId)
          : existing.middlePanelTabs.some(tab => tab.id === pageId);

        if (tabExists) {
          console.log("Tab already exists, skipping fetch");
          if(panel === 'left') {
            get().setLeftActiveTabId(pageId);
          } else {
            get().setMiddleActiveTabId(pageId);
          }
          return;
        }

<<<<<<< HEAD
        // console.log("Fetching new tab data-->", pageId, pageType, panel);
        const tab = await fetchPageData(pageId, pageType);
=======
        console.log("Fetching new tab data-->", pageId, pageType, panel);
>>>>>>> 26cb9295
        
        if (!pageId) {
          throw new Error('Invalid pageId: Page ID is required');
        }
        
        if (!pageType || !['pdf', 'note'].includes(pageType)) {
          throw new Error(`Invalid pageType: ${pageType}. Must be 'pdf' or 'note'`);
        }
        
        const tab = await fetchPageData(pageId, pageType);
        
        set((state) => {
          const updated = { ...existing };
          
          // Store current active tab IDs before updating
          const currentLeftActiveTabId = state.leftActiveTabId;
          const currentMiddleActiveTabId = state.middleActiveTabId;
          
          if (panel === 'left') {
            updated.leftPanelTabs = [...updated.leftPanelTabs, tab];
            // Set new tab as active in left panel
            setTimeout(() => get().setLeftActiveTabId(tab.id), 50);
          } else {
            updated.middlePanelTabs = [...updated.middlePanelTabs, tab];
            // Set new tab as active in middle panel
            setTimeout(() => get().setMiddleActiveTabId(tab.id), 50);
          }

          return {
            pageTabs: {
              ...state.pageTabs,
              [activePageId]: updated,
            },
            // Preserve existing active tab IDs to prevent panel selection issues
            leftActiveTabId: panel === 'left' ? tab.id : currentLeftActiveTabId,
            middleActiveTabId: panel === 'middle' ? tab.id : currentMiddleActiveTabId,
          };
        });
      } catch (err) {
        // Create a more descriptive error message
        const errorMessage = err instanceof Error 
          ? err.message 
          : (typeof err === 'object' && err !== null && Object.keys(err).length === 0 
              ? 'Unknown error occurred while adding tab. Please check your network connection and try again.' 
              : String(err));
              
        console.error('Error adding tab:', err, 'Message:', errorMessage);
        set({ error: errorMessage });
      } finally {
        set({ isLoading: false });
      }
    },

    removeTab: (tabId, panel) => {
      const activePageId = get().activePageId;
      if (!activePageId) return;
      
      // Store current active tab IDs before removing tabs
      const currentLeftActiveTabId = get().leftActiveTabId;
      const currentMiddleActiveTabId = get().middleActiveTabId;
      
      set((state) => {
        const existing = state.pageTabs[activePageId] || {
          leftPanelTabs: [],
          middlePanelTabs: [],
        };
        const updated = { ...existing };
        
        let newLeftActiveTabId = currentLeftActiveTabId;
        let newMiddleActiveTabId = currentMiddleActiveTabId;
        
        if (panel === 'left') {
          updated.leftPanelTabs = existing.leftPanelTabs.filter(
            (t) => t.id !== tabId
          );
          
          // If the removed tab was active, select another tab
          if (currentLeftActiveTabId === tabId && updated.leftPanelTabs.length > 0) {
            newLeftActiveTabId = updated.leftPanelTabs[0].id;
            // Use setTimeout to ensure state updates properly
            setTimeout(() => get().setLeftActiveTabId(newLeftActiveTabId), 50);
          }
        } else {
          updated.middlePanelTabs = existing.middlePanelTabs.filter(
            (t) => t.id !== tabId
          );
          
          // If the removed tab was active, select another tab
          if (currentMiddleActiveTabId === tabId && updated.middlePanelTabs.length > 0) {
            newMiddleActiveTabId = updated.middlePanelTabs[0].id;
            // Use setTimeout to ensure state updates properly
            setTimeout(() => get().setMiddleActiveTabId(newMiddleActiveTabId), 50);
          }
        }

        // Clear memory cache for removed tab
        const newMemoryCache = { ...state.memoryCache };
        delete newMemoryCache.content[tabId];
        delete newMemoryCache.pdfHighlights[tabId];

        return {
          pageTabs: {
            ...state.pageTabs,
            [activePageId]: updated,
          },
          memoryCache: newMemoryCache,
          // Preserve existing active tab IDs to prevent panel selection issues
          leftActiveTabId: newLeftActiveTabId,
          middleActiveTabId: newMiddleActiveTabId,
        };
      });
    },
  }),
  {
    name: 'panel-storage',
    storage: createJSONStorage(() => localStorage),
    partialize: (state) => ({
      pageTabs: state.pageTabs,
      activePageId: state.activePageId,
      leftActiveTabId: state.leftActiveTabId,
      panelVisibility: state.panelVisibility,
    }),
  }
  )
);
  <|MERGE_RESOLUTION|>--- conflicted
+++ resolved
@@ -173,21 +173,6 @@
     }
     throw new Error(`Error fetching ${pageType} with ID "${pageId}": ${String(err)}`);
   }
-<<<<<<< HEAD
-
-  const { data, error } = await supabase
-    .from('notes')
-    .select('id,name')
-    .eq('id', pageId)
-    .single();
-  if (error || !data) throw error || new Error('Note not found');
-  return {
-    id: data.id,
-    name: data.name,
-    type: 'note',
-  };
-=======
->>>>>>> 26cb9295
 }
 
 type PersistedState = Pick<PanelStore, 'pageTabs' | 'activePageId' | 'leftActiveTabId' | 'panelVisibility'>;
@@ -294,12 +279,7 @@
           return;
         }
 
-<<<<<<< HEAD
-        // console.log("Fetching new tab data-->", pageId, pageType, panel);
-        const tab = await fetchPageData(pageId, pageType);
-=======
         console.log("Fetching new tab data-->", pageId, pageType, panel);
->>>>>>> 26cb9295
         
         if (!pageId) {
           throw new Error('Invalid pageId: Page ID is required');
