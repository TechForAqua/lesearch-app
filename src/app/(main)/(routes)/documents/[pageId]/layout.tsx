<<<<<<< HEAD
"use client"
import type { ReactNode } from 'react'
import { useParams } from 'next/navigation'
import { usePageStore } from '@/store/usePageStore'
import { useEffect } from 'react'
import GridLoader from '@/components/loader/grid-loader'
import { useTheme } from 'next-themes'
import { useStore } from '@/store/useCollectionStore'

const DashboardLayout = ({children}: {children: ReactNode}) => {
  const {pageId} = useParams()
  const {isPageLoading,setIsPageLoading,pageData, fetchPageData} = usePageStore()
  const {allItems} = useStore()
  const {resolvedTheme} = useTheme()
=======
// "use client"
// import type { ReactNode } from 'react'
// import { usePageStore } from '@/store/usePageStore'
// import GridLoader from '@/components/loader/grid-loader'
// import { useTheme } from 'next-themes'

// const DashboardLayout = ({children}: {children: ReactNode}) => {
>>>>>>> 590f2aa4

//   const {isPageLoading} = usePageStore()
//   const {resolvedTheme} = useTheme()

<<<<<<< HEAD
    setIsPageLoading(true);
    const page = allItems.find(item => item.id === pageId);
    if(!page){
      return
    }
    // Fetch the page data after setting the page details
    fetchPageData(page?.id as string, page?.type as 'pdf' | 'note');

    // Set loading state to false after data fetching
    setIsPageLoading(false);
  }, [pageId, allItems, fetchPageData, setIsPageLoading]);
=======
//   return (
//     isPageLoading ? <div className="h-full w-full flex justify-center items-center">
//     <GridLoader size="80" color={`${resolvedTheme==="light"?'#000000':'#ffffff'}`} />
//   </div> : children
//   )
// }

// export default DashboardLayout

import type { ReactNode } from 'react'
>>>>>>> 590f2aa4

const DashboardLayout = ({children}: {children: ReactNode}) => {
  return (
<<<<<<< HEAD
    isPageLoading ? <div className="h-full w-full flex justify-center items-center">
    <GridLoader size="80" color={`${resolvedTheme==="light"?'#000000':'#ffffff'}`} />
  </div> : <div className="h-full w-full flex">
 {children}
</div>
=======
    <div>{children}</div>
>>>>>>> 590f2aa4
  )

}

export default DashboardLayout<|MERGE_RESOLUTION|>--- conflicted
+++ resolved
@@ -1,5 +1,3 @@
-<<<<<<< HEAD
-"use client"
 import type { ReactNode } from 'react'
 import { useParams } from 'next/navigation'
 import { usePageStore } from '@/store/usePageStore'
@@ -10,23 +8,13 @@
 
 const DashboardLayout = ({children}: {children: ReactNode}) => {
   const {pageId} = useParams()
-  const {isPageLoading,setIsPageLoading,pageData, fetchPageData} = usePageStore()
+  const {isPageLoading,setIsPageLoading, fetchPageData} = usePageStore()
   const {allItems} = useStore()
   const {resolvedTheme} = useTheme()
-=======
-// "use client"
-// import type { ReactNode } from 'react'
-// import { usePageStore } from '@/store/usePageStore'
-// import GridLoader from '@/components/loader/grid-loader'
-// import { useTheme } from 'next-themes'
 
-// const DashboardLayout = ({children}: {children: ReactNode}) => {
->>>>>>> 590f2aa4
+  useEffect(() => {
+    if (!pageId) return; // Early return if no pageId
 
-//   const {isPageLoading} = usePageStore()
-//   const {resolvedTheme} = useTheme()
-
-<<<<<<< HEAD
     setIsPageLoading(true);
     const page = allItems.find(item => item.id === pageId);
     if(!page){
@@ -38,30 +26,13 @@
     // Set loading state to false after data fetching
     setIsPageLoading(false);
   }, [pageId, allItems, fetchPageData, setIsPageLoading]);
-=======
-//   return (
-//     isPageLoading ? <div className="h-full w-full flex justify-center items-center">
-//     <GridLoader size="80" color={`${resolvedTheme==="light"?'#000000':'#ffffff'}`} />
-//   </div> : children
-//   )
-// }
 
-// export default DashboardLayout
-
-import type { ReactNode } from 'react'
->>>>>>> 590f2aa4
-
-const DashboardLayout = ({children}: {children: ReactNode}) => {
   return (
-<<<<<<< HEAD
     isPageLoading ? <div className="h-full w-full flex justify-center items-center">
     <GridLoader size="80" color={`${resolvedTheme==="light"?'#000000':'#ffffff'}`} />
   </div> : <div className="h-full w-full flex">
  {children}
 </div>
-=======
-    <div>{children}</div>
->>>>>>> 590f2aa4
   )
 
 }
